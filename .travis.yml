--- conflicted
+++ resolved
@@ -16,14 +16,7 @@
   - "0.11"
   - "0.10"
   - "iojs"
-<<<<<<< HEAD
-before_install:
-  - sudo apt-get update
-before_script:
-   sudo apt-get install -y nmap
-=======
 
 before_install:
   - if [[ "$TRAVIS_OS_NAME" == "osx" ]]; then wget -qO- https://raw.githubusercontent.com/creationix/nvm/v0.30.2/install.sh | bash && brew update && brew install nmap; fi
-  - if [[ "$TRAVIS_OS_NAME" == "linux" ]]; then sudo apt-get update && sudo apt-get install -y nmap; fi
->>>>>>> 6569b3ee
+  - if [[ "$TRAVIS_OS_NAME" == "linux" ]]; then sudo apt-get update && sudo apt-get install -y nmap; fi