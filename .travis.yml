--- conflicted
+++ resolved
@@ -26,11 +26,7 @@
 #  - "iojs"
 
 before_install:
-<<<<<<< HEAD
-#  - if [[ "$TRAVIS_OS_NAME" == "osx" ]]; then git clone https://github.com/creationix/nvm.git /tmp/.nvm; source /tmp/.nvm/nvm.sh; nvm install $NODE_VERSION; fi
-=======
   - if [[ "$TRAVIS_OS_NAME" == "osx" ]]; then brew install nvm; git clone https://github.com/creationix/nvm.git /tmp/.nvm; source /tmp/.nvm/nvm.sh; nvm install $NODE_VERSION; fi
->>>>>>> e07d1f45
 
 install:
 #  - if [[ "$TRAVIS_OS_NAME" == "osx" ]]; then brew update && brew install nmap; npm install; npm test; fi
