<<<<<<< HEAD
var TIMEOUT = 1024 * 1024;

var chai = require('chai');
var should = chai.should();
var expect = chai.expect;

var mockery = require('mockery');


describe('nmap', function() {

  var childProcessMock = require('./cp-mocks.js').discover;

  mockery.enable({
    warnOnReplace: false,
    warnOnUnregistered: false,
    useCleanCache: true
  });

  mockery.registerMock('child_process', childProcessMock);

  var libnmap = require('../');

  describe('discovery method', function() {
    it('validate report', function(done) {
      this.timeout(TIMEOUT)

      libnmap.nmap('discover', function(err, report){
        should.not.exist(err)

        report.should.be.a('array')

        should.exist(report[0].adapter)
=======
/*!
 * node-libnmap
 * Copyright(c) 2013-2015 Jason Gerfen <jason.gerfen@gmail.com>
 * License: MIT
 */

var nmap = require('../')
  , timeout = 1024 * 1024
  , chai = require('chai')
  , should = chai.should()
  , expect = chai.expect;
>>>>>>> 10492656

describe('nmap', function() {

<<<<<<< HEAD
        should.exist(report[0].properties)
        should.exist(report[0].properties.address)
        should.exist(report[0].properties.netmask)
        should.exist(report[0].properties.family)
        should.exist(report[0].properties.mac)
        should.exist(report[0].properties.internal)
        should.exist(report[0].properties.cidr)
        should.exist(report[0].properties.hosts)
        should.exist(report[0].properties.range)

        report[0].properties.range.should.be.a('object')

        should.exist(report[0].properties.range.start)
        should.exist(report[0].properties.range.end)

        report[0].neighbors.should.be.a('array')

        done()
      })
    })
  })

  after(function () {
    mockery.deregisterMock('child_process');
  });
})
=======
  describe('discovery method', function() {
    it('validate report', function(done) {
      this.timeout(timeout);
      done();
/*
      nmap.discover(function(err, report) {
        should.not.exist(err);

        report.should.be.a('object');
      });
*/
    });
  });
});
>>>>>>> 10492656
<|MERGE_RESOLUTION|>--- conflicted
+++ resolved
@@ -1,38 +1,3 @@
-<<<<<<< HEAD
-var TIMEOUT = 1024 * 1024;
-
-var chai = require('chai');
-var should = chai.should();
-var expect = chai.expect;
-
-var mockery = require('mockery');
-
-
-describe('nmap', function() {
-
-  var childProcessMock = require('./cp-mocks.js').discover;
-
-  mockery.enable({
-    warnOnReplace: false,
-    warnOnUnregistered: false,
-    useCleanCache: true
-  });
-
-  mockery.registerMock('child_process', childProcessMock);
-
-  var libnmap = require('../');
-
-  describe('discovery method', function() {
-    it('validate report', function(done) {
-      this.timeout(TIMEOUT)
-
-      libnmap.nmap('discover', function(err, report){
-        should.not.exist(err)
-
-        report.should.be.a('array')
-
-        should.exist(report[0].adapter)
-=======
 /*!
  * node-libnmap
  * Copyright(c) 2013-2015 Jason Gerfen <jason.gerfen@gmail.com>
@@ -44,38 +9,8 @@
   , chai = require('chai')
   , should = chai.should()
   , expect = chai.expect;
->>>>>>> 10492656
 
 describe('nmap', function() {
-
-<<<<<<< HEAD
-        should.exist(report[0].properties)
-        should.exist(report[0].properties.address)
-        should.exist(report[0].properties.netmask)
-        should.exist(report[0].properties.family)
-        should.exist(report[0].properties.mac)
-        should.exist(report[0].properties.internal)
-        should.exist(report[0].properties.cidr)
-        should.exist(report[0].properties.hosts)
-        should.exist(report[0].properties.range)
-
-        report[0].properties.range.should.be.a('object')
-
-        should.exist(report[0].properties.range.start)
-        should.exist(report[0].properties.range.end)
-
-        report[0].neighbors.should.be.a('array')
-
-        done()
-      })
-    })
-  })
-
-  after(function () {
-    mockery.deregisterMock('child_process');
-  });
-})
-=======
   describe('discovery method', function() {
     it('validate report', function(done) {
       this.timeout(timeout);
@@ -89,5 +24,4 @@
 */
     });
   });
-});
->>>>>>> 10492656
+});