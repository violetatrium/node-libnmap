{
  "name": "node-libnmap",
<<<<<<< HEAD
  "version": "0.1.14",
  "description": "Use nmap from node.js",
=======
  "version": "0.2.2",
  "description": "libnmap for node.js",
>>>>>>> 10492656
  "author": "Jason Gerfen <jason.gerfen@gmail.com>",
  "keywords": [
    "nmap",
    "nmap host discovery",
    "libnmap",
    "threaded nmap scanner",
    "network host discovery",
    "host operating system discovery",
    "port scanner",
    "network scanner"
  ],
  "repository": {
    "type": "git",
    "url": "https://github.com/jas-/node-libnmap.git"
  },
  "bugs": {
    "url": "https://github.com/jas-/node-libnmap/issues"
  },
  "scripts": {
    "start": "node index.js",
    "test": "./node_modules/.bin/mocha -R spec"
  },
  "dependencies": {
<<<<<<< HEAD
    "async": "~0.2.10",
    "hasbin": "^1.1.0",
    "ipv6": "~3.1.1",
    "netmask": "~1.0.4",
    "xml2js": "^0.4.9"
  },
  "devDependencies": {
    "ip": "^0.3.3",
    "chai": "~1.8.1",
    "mocha": "~1.17.0",
    "mockery": "^1.4.0"
=======
    "async": "~1.4.*",
    "deepmerge": "~0.2.*",
    "hasbin": "~1.1.*",
    "ip-address": "^4.0.0",
    "netmask": "~1.0.*",
    "xml2js": "~0.4.*"
  },
  "devDependencies": {
    "mocha": "~2.2.*",
    "chai": "~2.3.*"
>>>>>>> 10492656
  },
  "license": "MIT"
}<|MERGE_RESOLUTION|>--- conflicted
+++ resolved
@@ -1,12 +1,7 @@
 {
   "name": "node-libnmap",
-<<<<<<< HEAD
-  "version": "0.1.14",
-  "description": "Use nmap from node.js",
-=======
   "version": "0.2.2",
   "description": "libnmap for node.js",
->>>>>>> 10492656
   "author": "Jason Gerfen <jason.gerfen@gmail.com>",
   "keywords": [
     "nmap",
@@ -30,19 +25,6 @@
     "test": "./node_modules/.bin/mocha -R spec"
   },
   "dependencies": {
-<<<<<<< HEAD
-    "async": "~0.2.10",
-    "hasbin": "^1.1.0",
-    "ipv6": "~3.1.1",
-    "netmask": "~1.0.4",
-    "xml2js": "^0.4.9"
-  },
-  "devDependencies": {
-    "ip": "^0.3.3",
-    "chai": "~1.8.1",
-    "mocha": "~1.17.0",
-    "mockery": "^1.4.0"
-=======
     "async": "~1.4.*",
     "deepmerge": "~0.2.*",
     "hasbin": "~1.1.*",
@@ -53,7 +35,6 @@
   "devDependencies": {
     "mocha": "~2.2.*",
     "chai": "~2.3.*"
->>>>>>> 10492656
   },
   "license": "MIT"
 }