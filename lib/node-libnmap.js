--- conflicted
+++ resolved
@@ -563,51 +563,12 @@
   nmap.prototype.scan = function(obj, cb) {
     cb = cb || obj;
 
-<<<<<<< HEAD
     var opts = {}
       , error = null
       , report = null;
 
     config.init(defaults, obj, function scan(err, settings) {
       if (err) return error = err;
-=======
-      if((!!report) && (report.constructor === Array)) {
-        if(report.length !== 1) {
-          var arr = [];
-          for (var i = 0; i < report.length; i++) {
-            arr.push(flattenRecusive(report[i]));
-          }
-          return arr;
-        } else {
-          return flattenRecusive(report[0]);
-        }
-      } else if((!!report) && (report.constructor === Object)) {
-        if(Object.keys(report).length > 1) {
-          var obj = {};
-          
-          for(var key in report) {
-            if(['host', 'ports'].indexOf(key) !== -1) {
-              if(report[key].length > 1) {
-                var preventArr = [];
-                for (var h = 0; h < report[key].length; h++) {
-                  preventArr.push(flattenRecusive(report[key][h]));
-                }
-                obj[key] = preventArr;
-              } else {
-                obj[key] = [flattenRecusive(report[key])];
-              }
-            } else {
-              obj[key] = flattenRecusive(report[key]);
-            }
-          }
-          
-          return obj;
-        } else {
-          var _key = Object.keys(report)[0];
-          return flattenRecusive(report[_key]);
-        }
-      }
->>>>>>> b57e8bc8
 
       opts = settings.opts;
       opts.funcs = settings.funcs;
